from comp_chem_agent.tools.openai_loader import load_openai_model
from comp_chem_agent.tools.alcf_loader import load_alcf_model
from comp_chem_agent.tools.local_model_loader import load_ollama_model
from comp_chem_agent.tools.anthropic_loader import load_anthropic_model
from comp_chem_agent.graphs.single_agent import construct_geoopt_graph
from comp_chem_agent.models.supported_models import (
    supported_openai_models,
    supported_ollama_models,
    supported_anthropic_models,
    supported_alcf_models,
)
from comp_chem_agent.prompt.single_agent_prompt import single_agent_prompt, formatter_prompt
from comp_chem_agent.graphs.multi_agent import construct_multi_framework_graph
from comp_chem_agent.graphs.python_relp_agent import construct_relp_graph
from comp_chem_agent.graphs.chemgraph_manager_worker import contruct_manager_worker_graph
import logging

logger = logging.getLogger(__name__)


def serialize_state(state):
    """Convert non-serializable objects in state to a JSON-friendly format."""
    if isinstance(state, list):
        return [serialize_state(item) for item in state]
    elif isinstance(state, dict):
        return {key: serialize_state(value) for key, value in state.items()}
    elif hasattr(state, "__dict__"):
        return {key: serialize_state(value) for key, value in state.__dict__.items()}
    else:
        return str(state)


class llm_graph:
    def __init__(
        self,
        model_name: str = "gpt-4o-mini",
        workflow_type: str = "single_agent_ase",
        base_url: str = None,
        api_key: str = None,
        temperature: float = 0,
        system_prompt: str = single_agent_prompt,
        formatter_prompt: str = formatter_prompt,
        structured_output: bool = False,
        return_option: str = "last_message",
        recursion_limit: int = 25,
    ):
        try:
            if model_name in supported_openai_models:
                llm = load_openai_model(model_name=model_name, temperature=temperature)
            elif model_name in supported_ollama_models:
                llm = load_ollama_model(model_name=model_name, temperature=temperature)
            elif model_name in supported_alcf_models:
                llm = load_alcf_model(
                    model_name=model_name, base_url=base_url, api_key=api_key
                )
            elif model_name in supported_anthropic_models:
                llm = load_anthropic_model(
                    model_name=model_name, api_key=api_key, temperature=temperature
                )

        except Exception as e:
            logger.error(f"Exception thrown when loading {model_name}.")
            raise e

        self.workflow_type = workflow_type
        self.model_name = model_name
        self.system_prompt = system_prompt
        self.formatter_prompt = formatter_prompt
        self.structured_output = structured_output
        self.return_option = return_option
        self.recursion_limit = recursion_limit
        self.workflow_map = {
            "single_agent_ase": {
                "constructor": construct_geoopt_graph,
            },
            "multi_framework": {"constructor": construct_multi_framework_graph},
            "multi_agent_ase": {"constructor": construct_multi_framework_graph},
            "python_relp": {"constructor": construct_relp_graph},
            "manager_worker": {"constructor": contruct_manager_worker_graph},
        }

        if workflow_type not in self.workflow_map:
            raise ValueError(
                f"Unsupported workflow type: {workflow_type}. Available types: {list(self.workflow_map.keys())}"
            )

        if self.workflow_type != "manager_worker":
            self.workflow = self.workflow_map[workflow_type]["constructor"](
                llm, self.system_prompt, self.structured_output, self.formatter_prompt
            )
        else:
            self.workflow = self.workflow_map[workflow_type]["constructor"](llm)

    def visualize(self):
        """Visualize the LangGraph graph structure."""
        workflow = self.workflow

        import nest_asyncio
        from IPython.display import Image, display
        from langchain_core.runnables.graph import (
            CurveStyle,
            MermaidDrawMethod,
            NodeStyles,
        )

        nest_asyncio.apply()  # Required for Jupyter Notebook to run async functions

        display(
            Image(
                workflow.get_graph().draw_mermaid_png(
                    curve_style=CurveStyle.LINEAR,
                    node_colors=NodeStyles(
                        first="#ffdfba", last="#baffc9", default="#fad7de"
                    ),
                    wrap_label_n_words=9,
                    output_file_path=None,
                    draw_method=MermaidDrawMethod.PYPPETEER,
                    background_color="white",
                    padding=6,
                )
            )
        )

    def get_state(self, config={"configurable": {"thread_id": "1"}}):
        """Get the current state.

        Args:
            config (dict, optional): Config of the conversation. Defaults to {"configurable": {"thread_id": "1"}}.
        """

        return self.workflow.get_state(config).values["messages"]

    def write_state(
        self, config={"configurable": {"thread_id": "1"}}, output_dir="run_logs"
    ):
        """Write log of CCA run to a file.

        Args:
            config (dict, optional): Config of the conversation to save. Defaults to "{"configurable": {"thread_id": "1"}}"
            output_dir (str, optional): Output directory to save log. Defaults to "run_logs".

        Returns:
            0: Save file successfully
            1: Encounter error
        """
        import datetime
        import os
        import json
        import subprocess

        try:
            timestamp = datetime.datetime.now().strftime("%Y-%m-%d_%H-%M-%S")
            os.makedirs(output_dir, exist_ok=True)
            thread_id = config["configurable"]["thread_id"]
            file_name = f"state_{thread_id}_{timestamp}.json"
            file_path = os.path.join(output_dir, file_name)

            state = self.get_state(config=config)

            serialized_state = serialize_state(state)
            try:
                git_commit = (
                    subprocess.check_output(["git", "rev-parse", "HEAD"])
                    .decode("utf-8")
                    .strip()
                )
            except subprocess.CalledProcessError:
                git_commit = "unknown"

            output_data = {
                "timestamp": datetime.datetime.now().isoformat(),
                "model_name": self.model_name,
                "system_prompt": self.system_prompt,
                "state": serialized_state,
                "thread_id": thread_id,
                "git_commit": git_commit,
            }
            with open(file_path, "w", encoding="utf-8") as json_file:
                json.dump(output_data, json_file, indent=4)
            return output_data

        except Exception as e:
            print("Error with write_state: ", str(e))
            return "Error"

    def run(self, query: str, config=None):
        """
        Runs the specified workflow with the given query.

        Args:
            query (str): The user's input query
            config (dict, optional): Configuration dictionary.
        """
        try:
            if config is None:
                config = {}
            if not isinstance(config, dict):
                raise TypeError(
                    f"`config` must be a dictionary, got {type(config).__name__}"
                )
            config.setdefault("configurable", {}).setdefault("thread_id", "1")
            config["recursion_limit"] = self.recursion_limit

            # Construct the workflow graph
            workflow = self.workflow

            if (
                self.workflow_type == "single_agent_ase"
                or self.workflow_type == "python_relp"
<<<<<<< HEAD
                or self.workflow_type == "manager_worker"
=======
>>>>>>> fa4a13da
            ):
                inputs = {"messages": query}
                for s in workflow.stream(inputs, stream_mode="values", config=config):
                    message = s["messages"][-1]
                    logger.info(message)
                if self.return_option == "last_message":
                    return s["messages"][-1]
                elif self.return_option == "state":
                    return s["messages"]
                else:
                    raise ValueError(
                        f"Return option {self.return_option} is not supported. Only supports 'last_message' or 'state'."
                    )
            elif (
                self.workflow_type == "multi_framework"
                or self.workflow_type == "multi_agent_ase"
            ):
                inputs = {
                    "question": query,
                    "geometry_response": query,
                    "parameter_response": query,
                    "opt_response": query,
                }
                previous_lengths = {
                    "planner_response": 0,
                    "geometry_response": 0,
                    "parameter_response": 0,
                    "opt_response": 0,
                    "feedback_response": 0,
                    "router_response": 0,
                    "end_response": 0,
                    "regular_response": 0,
                }

                for s in workflow.stream(inputs, stream_mode="values", config=config):
                    # Check if the lengths of the message lists have changed
                    for key in previous_lengths.keys():
                        current_length = len(s.get(key, []))

                        if current_length > previous_lengths[key]:
                            # If the length has increased, process the newest message
                            new_message = s[key][-1]  # Get the newest message
                            logger.info(f"New message in {key}:")
                            logger.info(new_message)

                            # Update the previous length
                            previous_lengths[key] = current_length
                # Return based on option for multi-agent as well
                if self.return_option == "last_message":
                    # Need to determine what the 'last' meaningful message is for multi-agent
                    # Returning the full state for now as a placeholder
                    return s
                elif self.return_option == "state":
                    return s
                else:
                    raise ValueError(
                        f"Return option {self.return_option} is not supported. Only supports 'last_message' or 'state'."
                    )

            else:
                logger.error(
                    f"Workflow {self.workflow_type} is not supported. Please select either multi_agent_ase or single_agent_ase"
                )
                raise ValueError(f"Workflow {self.workflow_type} is not supported")

        except Exception as e:
            logger.error(f"Error running workflow {self.workflow_type}: {str(e)}")
            raise<|MERGE_RESOLUTION|>--- conflicted
+++ resolved
@@ -207,10 +207,7 @@
             if (
                 self.workflow_type == "single_agent_ase"
                 or self.workflow_type == "python_relp"
-<<<<<<< HEAD
                 or self.workflow_type == "manager_worker"
-=======
->>>>>>> fa4a13da
             ):
                 inputs = {"messages": query}
                 for s in workflow.stream(inputs, stream_mode="values", config=config):
