from comp_chem_agent.tools.openai_loader import load_openai_model
from comp_chem_agent.tools.alcf_loader import load_alcf_model
from comp_chem_agent.tools.local_model_loader import load_ollama_model
from comp_chem_agent.tools.anthropic_loader import load_anthropic_model
from comp_chem_agent.graphs.single_agent import construct_geoopt_graph
from comp_chem_agent.models.supported_models import (
    supported_openai_models,
    supported_ollama_models,
    supported_anthropic_models,
    supported_alcf_models,
)
<<<<<<< HEAD
from comp_chem_agent.prompt.single_agent_prompt import (
    single_agent_prompt,
    formatter_prompt,
=======
from comp_chem_agent.prompt.single_agent_prompt import single_agent_prompt, formatter_prompt
from comp_chem_agent.prompt.manager_worker_prompt import (
    worker_prompt,
    formatter_prompt,
    result_aggregator_prompt,
    task_decomposer_prompt,
>>>>>>> bf83f8b2
)
from comp_chem_agent.graphs.multi_agent import construct_multi_framework_graph
from comp_chem_agent.graphs.python_relp_agent import construct_relp_graph
from comp_chem_agent.graphs.chemgraph_manager_worker import (
    contruct_manager_worker_graph,
)
import logging

logger = logging.getLogger(__name__)


def serialize_state(state):
    """Convert non-serializable objects in state to a JSON-friendly format.

    Parameters
    ----------
    state : Any
        The state object to be serialized. Can be a list, dict, or object with __dict__

    Returns
    -------
    Any
        A JSON-serializable version of the input state
    """
    if isinstance(state, list):
        return [serialize_state(item) for item in state]
    elif isinstance(state, dict):
        return {key: serialize_state(value) for key, value in state.items()}
    elif hasattr(state, "__dict__"):
        return {key: serialize_state(value) for key, value in state.__dict__.items()}
    else:
        return str(state)


class llm_graph:
    """A graph-based workflow for LLM-powered computational chemistry tasks.

    This class manages different types of workflows for computational chemistry tasks,
    supporting various LLM models and workflow types.

    Parameters
    ----------
    model_name : str, optional
        Name of the language model to use, by default "gpt-4o-mini"
    workflow_type : str, optional
        Type of workflow to use. Options:
        - "single_agent_ase"
        - "multi_framework"
        - "multi_agent_ase"
        - "python_relp"
        - "manager_worker"
        by default "single_agent_ase"
    base_url : str, optional
        Base URL for API calls, by default None
    api_key : str, optional
        API key for authentication, by default None
    temperature : float, optional
        Temperature parameter for model generation, by default 0
    system_prompt : str, optional
        System prompt for the language model, by default single_agent_prompt
    formatter_prompt : str, optional
        Prompt for formatting output, by default formatter_prompt
    structured_output : bool, optional
        Whether to use structured output, by default False
    return_option : str, optional
        What to return from the workflow. Options:
        - "last_message"
        - "state"
        by default "last_message"
    recursion_limit : int, optional
        Maximum number of recursive steps in the workflow, by default 50

    Raises
    ------
    ValueError
        If the workflow_type is not supported
    Exception
        If there is an error loading the specified model
    """

    def __init__(
        self,
        model_name: str = "gpt-4o-mini",
        workflow_type: str = "single_agent_ase",
        base_url: str = None,
        api_key: str = None,
        temperature: float = 0,
        system_prompt: str = single_agent_prompt,
        formatter_prompt: str = formatter_prompt,
        structured_output: bool = False,
        return_option: str = "last_message",
        recursion_limit: int = 50,
        planner_prompt: str = task_decomposer_prompt,
        executor_prompt: str = worker_prompt,
        combiner_prompt: str = result_aggregator_prompt,
    ):
        try:
            if model_name in supported_openai_models:
                llm = load_openai_model(model_name=model_name, temperature=temperature)
            elif model_name in supported_ollama_models:
                llm = load_ollama_model(model_name=model_name, temperature=temperature)
            elif model_name in supported_alcf_models:
                llm = load_alcf_model(
                    model_name=model_name, base_url=base_url, api_key=api_key
                )
            elif model_name in supported_anthropic_models:
                llm = load_anthropic_model(
                    model_name=model_name, api_key=api_key, temperature=temperature
                )

        except Exception as e:
            logger.error(f"Exception thrown when loading {model_name}.")
            raise e

        self.workflow_type = workflow_type
        self.model_name = model_name
        self.system_prompt = system_prompt
        self.formatter_prompt = formatter_prompt
        self.structured_output = structured_output
        self.return_option = return_option
        self.recursion_limit = recursion_limit
        self.planner_prompt = planner_prompt
        self.executor_prompt = executor_prompt
        self.combiner_prompt = combiner_prompt

        self.workflow_map = {
            "single_agent_ase": {
                "constructor": construct_geoopt_graph,
            },
            "multi_framework": {"constructor": construct_multi_framework_graph},
            "multi_agent_ase": {"constructor": construct_multi_framework_graph},
            "python_relp": {"constructor": construct_relp_graph},
            "manager_worker": {"constructor": contruct_manager_worker_graph},
        }

        if workflow_type not in self.workflow_map:
            raise ValueError(
                f"Unsupported workflow type: {workflow_type}. Available types: {list(self.workflow_map.keys())}"
            )

        if self.workflow_type != "manager_worker":
            self.workflow = self.workflow_map[workflow_type]["constructor"](
                llm, self.system_prompt, self.structured_output, self.formatter_prompt
            )
        else:
            self.workflow = self.workflow_map[workflow_type]["constructor"](
                llm,
                structured_output=self.structured_output,
                task_decomposer_prompt=self.planner_prompt,
                result_aggregator_prompt=self.combiner_prompt,
                worker_prompt=self.executor_prompt,
            )

    def visualize(self):
        """Visualize the LangGraph graph structure.

        This method creates and displays a visual representation of the workflow graph
        using Mermaid diagrams. The visualization is shown in Jupyter notebooks.

        Notes
        -----
        Requires IPython and nest_asyncio to be installed.
        The visualization uses Mermaid diagrams with custom styling.
        """
        workflow = self.workflow

        import nest_asyncio
        from IPython.display import Image, display
        from langchain_core.runnables.graph import (
            CurveStyle,
            MermaidDrawMethod,
            NodeStyles,
        )

        nest_asyncio.apply()  # Required for Jupyter Notebook to run async functions

        display(
            Image(
                workflow.get_graph().draw_mermaid_png(
                    curve_style=CurveStyle.LINEAR,
                    node_colors=NodeStyles(
                        first="#ffdfba", last="#baffc9", default="#fad7de"
                    ),
                    wrap_label_n_words=9,
                    output_file_path=None,
                    draw_method=MermaidDrawMethod.PYPPETEER,
                    background_color="white",
                    padding=6,
                )
            )
        )

    def get_state(self, config={"configurable": {"thread_id": "1"}}):
        """Get the current state of the workflow.

        Parameters
        ----------
        config : dict, optional
            Configuration dictionary containing thread information,
            by default {"configurable": {"thread_id": "1"}}

        Returns
        -------
        list
            List of messages in the current state
        """
<<<<<<< HEAD
        return self.workflow.get_state(config).values["messages"]
=======

        # return self.workflow.get_state(config).values["messages"]
        return self.workflow.get_state(config).values
>>>>>>> bf83f8b2

    def write_state(
        self, config={"configurable": {"thread_id": "1"}}, output_dir="run_logs"
    ):
        """Write log of CCA run to a file.

        Parameters
        ----------
        config : dict, optional
            Configuration dictionary containing thread information,
            by default {"configurable": {"thread_id": "1"}}
        output_dir : str, optional
            Output directory to save log, by default "run_logs"

        Returns
        -------
        dict or str
            If successful, returns a dictionary containing:
            - timestamp: ISO format timestamp
            - model_name: Name of the model used
            - system_prompt: The system prompt used
            - state: Serialized state
            - thread_id: Thread identifier
            - git_commit: Current git commit hash
            If error occurs, returns "Error"

        Notes
        -----
        The output file is saved as a JSON file with format:
        state_{thread_id}_{timestamp}.json
        """
        import datetime
        import os
        import json
        import subprocess

        try:
            timestamp = datetime.datetime.now().strftime("%Y-%m-%d_%H-%M-%S")
            os.makedirs(output_dir, exist_ok=True)
            thread_id = config["configurable"]["thread_id"]
            file_name = f"state_{thread_id}_{timestamp}.json"
            file_path = os.path.join(output_dir, file_name)

            state = self.get_state(config=config)

            serialized_state = serialize_state(state)
            try:
                git_commit = (
                    subprocess.check_output(["git", "rev-parse", "HEAD"])
                    .decode("utf-8")
                    .strip()
                )
            except subprocess.CalledProcessError:
                git_commit = "unknown"

            output_data = {
                "timestamp": datetime.datetime.now().isoformat(),
                "model_name": self.model_name,
                "system_prompt": self.system_prompt,
                "state": serialized_state,
                "thread_id": thread_id,
                "git_commit": git_commit,
            }
            with open(file_path, "w", encoding="utf-8") as json_file:
                json.dump(output_data, json_file, indent=4)
            return output_data

        except Exception as e:
            print("Error with write_state: ", str(e))
            return "Error"

    def run(self, query: str, config=None):
        """Run the specified workflow with the given query.

        Parameters
        ----------
        query : str
            The user's input query
        config : dict, optional
            Configuration dictionary for the workflow run, by default None

        Returns
        -------
        Any
            The result depends on return_option:
            - If "last_message": returns the last message from the workflow
            - If "state": returns the complete message state

        Raises
        ------
        TypeError
            If config is not a dictionary
        ValueError
            If return_option is not supported
        Exception
            If there is an error running the workflow
        """
        try:
            if config is None:
                config = {}
            if not isinstance(config, dict):
                raise TypeError(
                    f"`config` must be a dictionary, got {type(config).__name__}"
                )
            config.setdefault("configurable", {}).setdefault("thread_id", "1")
            config["recursion_limit"] = self.recursion_limit

            # Construct the workflow graph
            workflow = self.workflow

            if (
                self.workflow_type == "single_agent_ase"
                or self.workflow_type == "python_relp"
                or self.workflow_type == "manager_worker"
            ):
                inputs = {"messages": query}
                for s in workflow.stream(inputs, stream_mode="values", config=config):
                    message = s["messages"][-1]
                    message.pretty_print()
                    logger.info(message)
                if self.return_option == "last_message":
                    return s["messages"][-1]
                elif self.return_option == "state":
                    return s["messages"]
                else:
                    raise ValueError(
                        f"Return option {self.return_option} is not supported. Only supports 'last_message' or 'state'."
                    )
            elif (
                self.workflow_type == "multi_framework"
                or self.workflow_type == "multi_agent_ase"
            ):
                inputs = {
                    "question": query,
                    "geometry_response": query,
                    "parameter_response": query,
                    "opt_response": query,
                }
                previous_lengths = {
                    "planner_response": 0,
                    "geometry_response": 0,
                    "parameter_response": 0,
                    "opt_response": 0,
                    "feedback_response": 0,
                    "router_response": 0,
                    "end_response": 0,
                    "regular_response": 0,
                }

                for s in workflow.stream(inputs, stream_mode="values", config=config):
                    # Check if the lengths of the message lists have changed
                    for key in previous_lengths.keys():
                        current_length = len(s.get(key, []))

                        if current_length > previous_lengths[key]:
                            # If the length has increased, process the newest message
                            new_message = s[key][-1]  # Get the newest message
                            logger.info(f"New message in {key}:")
                            logger.info(new_message)

                            # Update the previous length
                            previous_lengths[key] = current_length
                # Return based on option for multi-agent as well
                if self.return_option == "last_message":
                    # Need to determine what the 'last' meaningful message is for multi-agent
                    # Returning the full state for now as a placeholder
                    return s
                elif self.return_option == "state":
                    return s
                else:
                    raise ValueError(
                        f"Return option {self.return_option} is not supported. Only supports 'last_message' or 'state'."
                    )

            else:
                logger.error(
                    f"Workflow {self.workflow_type} is not supported. Please select either multi_agent_ase or single_agent_ase"
                )
                raise ValueError(f"Workflow {self.workflow_type} is not supported")

        except Exception as e:
            logger.error(f"Error running workflow {self.workflow_type}: {str(e)}")
            raise<|MERGE_RESOLUTION|>--- conflicted
+++ resolved
@@ -9,18 +9,12 @@
     supported_anthropic_models,
     supported_alcf_models,
 )
-<<<<<<< HEAD
-from comp_chem_agent.prompt.single_agent_prompt import (
-    single_agent_prompt,
-    formatter_prompt,
-=======
 from comp_chem_agent.prompt.single_agent_prompt import single_agent_prompt, formatter_prompt
 from comp_chem_agent.prompt.manager_worker_prompt import (
     worker_prompt,
     formatter_prompt,
     result_aggregator_prompt,
     task_decomposer_prompt,
->>>>>>> bf83f8b2
 )
 from comp_chem_agent.graphs.multi_agent import construct_multi_framework_graph
 from comp_chem_agent.graphs.python_relp_agent import construct_relp_graph
@@ -227,13 +221,7 @@
         list
             List of messages in the current state
         """
-<<<<<<< HEAD
-        return self.workflow.get_state(config).values["messages"]
-=======
-
-        # return self.workflow.get_state(config).values["messages"]
         return self.workflow.get_state(config).values
->>>>>>> bf83f8b2
 
     def write_state(
         self, config={"configurable": {"thread_id": "1"}}, output_dir="run_logs"
