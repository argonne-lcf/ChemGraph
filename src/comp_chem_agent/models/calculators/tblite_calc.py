# Keywords obtained from https://github.com/tblite/tblite/blob/main/python/tblite/ase.py
# TBLite calculator parameters for CompChemAgent
from pydantic import BaseModel, Field
from typing import List, Optional
import logging

try:
    from tblite.ase import TBLite
except ImportError:
    logging.warning(
        "tblite is not installed. If you want to use tblite, please install it using 'pip install tblite'."
    )


class TBLiteCalc(BaseModel):
    """TBLite tight-binding calculator configuration.

    This class defines the configuration parameters for TBLite tight-binding
    calculations. It supports various tight-binding methods and parameters for
    electronic structure calculations.

    Parameters
    ----------
    calculator_type : str, optional
        Calculator type for XTB methods. Only supports TBLite, by default 'TBLite'
    method : str, optional
        Underlying method for energy and forces, by default 'GFN2-xTB'
    charge : float, optional
        Total charge of the system, by default None
    multiplicity : int, optional
        Total multiplicity of the system, by default None
    accuracy : float, optional
        Numerical accuracy of the calculation, by default 1.0
    electronic_temperature : float, optional
        Electronic temperature in Kelvin, by default 300.0
    max_iterations : int, optional
        Iterations for self-consistent evaluation, by default 250
    initial_guess : str, optional
        Initial guess for wavefunction ('sad' or 'eeq'), by default 'sad'
    mixer_damping : float, optional
        Damping parameter for self-consistent mixer, by default 0.4
    electric_field : list of float, optional
        Uniform electric field vector (in V/A), by default None
    spin_polarization : float, optional
        Spin polarization (scaling factor), by default None
    cache_api : bool, optional
        Reuse generated API objects (recommended), by default True
    verbosity : int, optional
        Set verbosity of printout, by default 0
    """

    calculator_type: str = Field(
        default="TBLite",
        description="Calculator type for XTB methods. Only supports TBLite",
    )
    method: str = Field(
<<<<<<< HEAD
        default="GFN2-xTB", description="Underlying method for energy and forces"
    )
    charge: Optional[float] = Field(
        default=None, description="Total charge of the system"
    )
=======
        default="GFN2-xTB",
        description="Underlying method for energy and forces. Options are GFN2-xTB and GFN1-xTB.",
    )
    charge: Optional[float] = Field(default=None, description="Total charge of the system")
>>>>>>> bf83f8b2
    multiplicity: Optional[int] = Field(
        default=None, description="Total multiplicity of the system"
    )
    accuracy: float = Field(
        default=1.0, description="Numerical accuracy of the calculation"
    )
    electronic_temperature: float = Field(
        default=300.0, description="Electronic temperature in Kelvin"
    )
    max_iterations: int = Field(
        default=250, description="Iterations for self-consistent evaluation"
    )
    initial_guess: str = Field(
        default="sad", description="Initial guess for wavefunction (sad or eeq)"
    )
    mixer_damping: float = Field(
        default=0.4, description="Damping parameter for self-consistent mixer"
    )
    electric_field: Optional[Optional[List[float]]] = Field(
        default=None, description="Uniform electric field vector (in V/A)"
    )
    spin_polarization: Optional[float] = Field(
        default=None, description="Spin polarization (scaling factor)"
    )
    cache_api: bool = Field(
        default=True, description="Reuse generated API objects (recommended)"
    )
    verbosity: int = Field(default=0, description="Set verbosity of printout")

    def get_calculator(self):
        """Get an ASE-compatible TBLite calculator instance.

        Returns
        -------
        TBLite
            An ASE-compatible TBLite calculator instance with the specified
            configuration parameters
        """
        return TBLite(
            method=self.method,
            charge=self.charge,
            multiplicity=self.multiplicity,
            accuracy=self.accuracy,
            electronic_temperature=self.electronic_temperature,
            max_iterations=self.max_iterations,
            initial_guess=self.initial_guess,
            mixer_damping=self.mixer_damping,
            electric_field=self.electric_field,
            spin_polarization=self.spin_polarization,
            cache_api=self.cache_api,
            verbosity=self.verbosity,
        )<|MERGE_RESOLUTION|>--- conflicted
+++ resolved
@@ -54,18 +54,10 @@
         description="Calculator type for XTB methods. Only supports TBLite",
     )
     method: str = Field(
-<<<<<<< HEAD
-        default="GFN2-xTB", description="Underlying method for energy and forces"
-    )
-    charge: Optional[float] = Field(
-        default=None, description="Total charge of the system"
-    )
-=======
         default="GFN2-xTB",
         description="Underlying method for energy and forces. Options are GFN2-xTB and GFN1-xTB.",
     )
     charge: Optional[float] = Field(default=None, description="Total charge of the system")
->>>>>>> bf83f8b2
     multiplicity: Optional[int] = Field(
         default=None, description="Total multiplicity of the system"
     )
