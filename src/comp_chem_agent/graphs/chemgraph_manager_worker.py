--- conflicted
+++ resolved
@@ -259,18 +259,8 @@
         {"role": "system", "content": system_prompt},
         {"role": "user", "content": f"{state['messages']}"},
     ]
-<<<<<<< HEAD
-
-    print(f"messages: {messages}")
-
-    response = llm.invoke(messages)
-
-    print(f"response: {response}")
-
-=======
     print(messages)
     response = llm.invoke(messages)
->>>>>>> bf83f8b2
     return {"messages": [response]}
 
 
