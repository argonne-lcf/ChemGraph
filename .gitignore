# Byte-compiled / cache files
__pycache__/
*.py[cod]
*.pyo
*.pyd
*.pyc
**/__pycache__/

# Distribution / packaging
.Python
build/
develop-eggs/
dist/
eggs/
*.egg-info/
.installed.cfg
*.egg

# IDEs / editors
.vscode/
.idea/
*.iml

# Pytest cache
.pytest_cache/

# MacOS
.DS_Store

# Jupyter Notebook checkpoints
.ipynb_checkpoints/
test/
notebooks/vib/
tests/vib/

# Log files
*run_logs/
*vib/
graspa*
plots/
initial_evaluations/
test/
combine*
<<<<<<< HEAD

vllm/
logs/
error_log.txt
.env
=======
test.csv
>>>>>>> 1c55f7e1
<|MERGE_RESOLUTION|>--- conflicted
+++ resolved
@@ -41,12 +41,8 @@
 initial_evaluations/
 test/
 combine*
-<<<<<<< HEAD
-
 vllm/
 logs/
 error_log.txt
 .env
-=======
-test.csv
->>>>>>> 1c55f7e1
+test.csv