--- conflicted
+++ resolved
@@ -15,17 +15,7 @@
 > ChemGraph supports both MACE and UMA (Meta’s machine learning potential). However, due to the current dependency conflicts, particularly with `e3nn`—**you cannot install both in the same environment**.  
 > To use both libraries, create **separate Conda environments**, one for each.
 
-<<<<<<< HEAD
 ### Step to Install
-=======
----
-
-## Installation
-Ensure you have **Conda** and **Python 3.10 or higher** installed on your system. 
-
-# Standard Installation (with MACE support)
->>>>>>> 9454b630
-
 1. Clone the repository:
    ```bash
    git clone https://github.com/Autonomous-Scientific-Agents/ChemGraph
@@ -39,41 +29,16 @@
 3. Install required Conda dependencies: 
     ```bash
     conda install -c conda-forge nwchem
-<<<<<<< HEAD
     ```
 4. Install `ChemGraph` and its dependencies:
 #### Optional A: Install with UMA support
     ``` bash
     pip install ".[uma]"
-=======
->>>>>>> 9454b630
     ```
 #### Optional B: Install with MACE support
     ``` bash
     pip install ".[mace]"
-    ```
-# UMA Support (alternative branch)
-
-Due to a dependency conflict between `e3nn` versions used by MACE and UMA, UMA is only supported on a separate branch named `uma-support`.
-
-1. Switch to `uma-support` branch inside ChemGraph:
-   ```bash
-   git switch uma-support
    ```
-1. Create and activate a new Conda environment:
-   ```bash
-    conda create -n chemgraph_uma python=3.10 -y
-    conda activate chemgraph_uma
-    ```
-2. Install required Conda dependencies: 
-    ```bash
-    conda install -c conda-forge nwchem
-    ```
-3. Install the package and its dependencies:
-    ``` bash
-    pip install -e ".[uma]"
-    ```
-
 ---
 
 ## Usage
